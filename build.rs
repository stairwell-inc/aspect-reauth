--- conflicted
+++ resolved
@@ -1,6 +1,3 @@
-<<<<<<< HEAD
-use std::env::{self, VarError};
-=======
 // Copyright 2025 Stairwell, Inc.
 // Author: mrdomino@stairwell.com
 //
@@ -16,8 +13,7 @@
 // See the License for the specific language governing permissions and
 // limitations under the License.
 
-use std::env;
->>>>>>> 215b3d90
+use std::env::{self, VarError};
 
 fn main() -> Result<(), VarError> {
     build_env_var("ASPECT_REMOTE", "aw-remote-ext.buildremote.stairwell.io")?;
