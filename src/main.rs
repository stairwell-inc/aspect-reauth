// Copyright 2025 Stairwell, Inc.
// Author: mrdomino@stairwell.com
//
// Licensed under the Apache License, Version 2.0 (the "License");
// you may not use this file except in compliance with the License.
// You may obtain a copy of the License at
//
//     http://www.apache.org/licenses/LICENSE-2.0
//
// Unless required by applicable law or agreed to in writing, software
// distributed under the License is distributed on an "AS IS" BASIS,
// WITHOUT WARRANTIES OR CONDITIONS OF ANY KIND, either express or implied.
// See the License for the specific language governing permissions and
// limitations under the License.

mod ssh_mux;

use std::{
    io::Write,
    process::{Command, Stdio},
    thread,
};

use anyhow::{Context, Result};
use clap::Parser;
use keyring::Entry;
use regex::bytes::Regex;
<<<<<<< HEAD
use tempfile::{self, TempDir};
mod ssh_cmd;
=======
use ssh_mux::SshMux;
>>>>>>> f6a4fbd1

const DEFAULT_REMOTE: &str = "aw-remote-ext.buildremote.stairwell.io";
const DEFAULT_HELPER: &str = "aspect-credential-helper";

#[derive(Parser)]
#[command(version, about)]
struct Args {
    /// SSH hostname to which to sync credential
    #[arg(default_value_t = String::from("devbox"))]
    host: String,

    /// Aspect remote DNS name
    #[arg(env = "ASPECT_REMOTE", default_value_t = DEFAULT_REMOTE.into(), long)]
    remote: String,

    /// Aspect credential helper executable name
    #[arg(env = "ASPECT_CREDENTIAL_HELPER", default_value_t = DEFAULT_HELPER.into(), long)]
    credential_helper: String,

    /// Force re-login even if the credentials are still valid
    #[arg(short, long)]
    force: bool,

    /// Deprecated, do not use.
    #[arg(short, long)]
    _persist: bool,

    /// Use the session (rather than user) keyring on the VM
    #[arg(short, long)]
<<<<<<< HEAD
    persist: bool,
=======
    session_keyring: bool,

    /// Reuse existing socket (host has ControlMaster=auto and ControlPersist)
    #[arg(short, long)]
    reuse_socket: bool,
>>>>>>> f6a4fbd1
}

fn main() -> Result<()> {
    let args = Args::parse();

<<<<<<< HEAD
    let ssh =
        SshMux::new(&args.host).with_context(|| format!("failed to ssh to {}", &args.host))?;
=======
    if args._persist {
        eprintln!("The -p / --persist flag is deprecated and now a no-op, please do not use it.");
    }

    let ssh =
        SshMux::new(&args.host, args.reuse_socket).context("failed setting up ssh session")?;
>>>>>>> f6a4fbd1

    if !args.force {
        // Check the error output from the credential helper. If it says we need to rerun
        // "credential-helper login", we do it.
        let mut child = ssh
            .command(&args.credential_helper)
            .arg("get")
            .stdin(Stdio::piped())
            .stdout(Stdio::null())
            .stderr(Stdio::piped())
            .spawn()
            .with_context(|| {
                format!(
                    "failed to run {} on {}",
                    &args.credential_helper, &args.host
                )
            })?;
        let mut stdin = child.stdin.take().context("failed to open stdin")?;
        let test_string = format!(concat!(r#"{{"uri":"https://{}"}}"#, "\n"), &args.remote);
        thread::spawn(move || {
            let _ = stdin.write_all(test_string.as_bytes());
        });
        let output = child
            .wait_with_output()
            .with_context(|| format!("failed waiting for {}", &args.credential_helper))?;
        if !output.status.success() {
            let re = Regex::new(&format!(
                r"(?mis)please\s+run.*{}\s+login",
                regex::escape(&args.credential_helper)
            ))
            .context("failed to compile regex")?;
            if !re.is_match(&output.stderr) {
                anyhow::bail!(
                    "{} get: {}\n\n{}",
                    args.credential_helper,
                    output.status,
                    String::from_utf8_lossy(&output.stderr).trim(),
                );
            }
        } else {
            println!("Credential refresh not needed. Have a nice day.");
            return Ok(());
        }
    }

    let status = Command::new(&args.credential_helper)
        .arg("login")
        .arg(&args.remote)
        .stdin(Stdio::null())
        .status()
        .with_context(|| format!("failed to spawn {}", &args.credential_helper))?;
    if !status.success() {
        anyhow::bail!("{} login: {}", args.credential_helper, status);
    }

    let entry =
        Entry::new("AspectWorkflows", &args.remote).context("failed to find aspect credential")?;
    let credential = entry
        .get_password()
        .context("failed to get aspect credential from keychain")?;

    let key_name = format!("keyring-rs:{}@AspectWorkflows", args.remote);
    let keychain = if args.session_keyring { "@s" } else { "@u" };
    let mut child = ssh
        .command("keyctl")
        .args(["padd", "user", &key_name, keychain])
        .stdin(Stdio::piped())
        .stdout(Stdio::null())
        .stderr(Stdio::piped())
        .spawn()
        .with_context(|| format!("failed to run keyctl on {}", &args.host))?;
    let mut stdin = child.stdin.take().context("failed to open stdin")?;
    thread::spawn(move || {
        let _ = stdin.write_all(credential.as_bytes());
    });
    let output = child.wait_with_output()?;
    if !output.status.success() {
        anyhow::bail!(
            "ssh {} keyctl padd: {}\n\n{}",
            args.host,
            output.status,
            String::from_utf8_lossy(&output.stderr).trim(),
        );
    }

    println!(
        "Aspect credentials synced to {}. Have a nice day.",
        args.host
    );
    Ok(())
<<<<<<< HEAD
}

struct SshMux<'a> {
    host: &'a str,
    socket: Option<Socket>,
}

struct Socket {
    path: PathBuf,
    _dir: TempDir,
}

impl<'a> SshMux<'a> {
    fn new(host: &'a str) -> Result<Self> {
        let user_socket_defined = ssh_cmd::has_user_socket(host)?;
        let socket = (!user_socket_defined)
            .then(|| -> Result<Socket> {
                let mut builder = tempfile::Builder::new();
                #[cfg(unix)]
                {
                    use std::{fs::Permissions, os::unix::fs::PermissionsExt};
                    builder.permissions(Permissions::from_mode(0o700));
                }
                let _dir = builder.prefix("aspect-reauth-").tempdir()?;
                let path = _dir.path().join("sock");
                Ok(Socket { path, _dir })
            })
            .transpose()?;
        let ret = SshMux { host, socket };
        let mut cmd = Command::new("ssh");
        if let Some(socket) = &ret.socket {
            // cf. scp.c in openssh-portable.
            cmd.arg("-xMTS").arg(&socket.path).args([
                "-oControlPersist=yes",
                "-oPermitLocalCommand=no",
                "-oClearAllForwardings=yes",
                "-oRemoteCommand=none",
                "-oForwardAgent=no",
                "-oBatchMode=yes",
            ]);
        }
        // If we're reusing an existing socket but the host has ControlMaster=auto and no currently
        // running master, we do not want the created master to have the restrictive set of options
        // we pass to individual commands, so we still run an initial ssh to open a normal session.
        cmd.args(["--", ret.host, "true"])
            .stdin(Stdio::null())
            .stdout(Stdio::null())
            .stderr(Stdio::inherit())
            .status()
            .context("failed to start SSH control master")?;
        Ok(ret)
    }

    fn command(&self, command: &str) -> Command {
        let mut ret = Command::new("ssh");
        if let Some(socket) = &self.socket {
            ret.arg("-S").arg(&socket.path);
        }
        ret.args([
            "-xT",
            "-oPermitLocalCommand=no",
            "-oClearAllForwardings=yes",
            "-oRemoteCommand=none",
            "-oForwardAgent=no",
            "-oBatchMode=yes",
            "--",
            self.host,
            command,
        ]);
        ret
    }

    fn cleanup(&mut self) -> Result<()> {
        let Some(socket) = self.socket.take() else {
            return Ok(());
        };
        Command::new("ssh")
            .arg("-S")
            .arg(&socket.path)
            .args(["-Oexit", "--", self.host])
            .stdin(Stdio::null())
            .stdout(Stdio::null())
            .stderr(Stdio::null())
            .status()
            .context("failed to cleanup SSH control master")?;
        Ok(())
    }
}

impl Drop for SshMux<'_> {
    fn drop(&mut self) {
        if let Err(e) = self.cleanup() {
            eprintln!("cleanup ssh: {}", e);
        }
    }
=======
>>>>>>> f6a4fbd1
}<|MERGE_RESOLUTION|>--- conflicted
+++ resolved
@@ -25,12 +25,7 @@
 use clap::Parser;
 use keyring::Entry;
 use regex::bytes::Regex;
-<<<<<<< HEAD
-use tempfile::{self, TempDir};
-mod ssh_cmd;
-=======
 use ssh_mux::SshMux;
->>>>>>> f6a4fbd1
 
 const DEFAULT_REMOTE: &str = "aw-remote-ext.buildremote.stairwell.io";
 const DEFAULT_HELPER: &str = "aspect-credential-helper";
@@ -60,31 +55,21 @@
 
     /// Use the session (rather than user) keyring on the VM
     #[arg(short, long)]
-<<<<<<< HEAD
-    persist: bool,
-=======
     session_keyring: bool,
 
     /// Reuse existing socket (host has ControlMaster=auto and ControlPersist)
     #[arg(short, long)]
     reuse_socket: bool,
->>>>>>> f6a4fbd1
 }
 
 fn main() -> Result<()> {
     let args = Args::parse();
 
-<<<<<<< HEAD
-    let ssh =
-        SshMux::new(&args.host).with_context(|| format!("failed to ssh to {}", &args.host))?;
-=======
     if args._persist {
         eprintln!("The -p / --persist flag is deprecated and now a no-op, please do not use it.");
     }
 
-    let ssh =
-        SshMux::new(&args.host, args.reuse_socket).context("failed setting up ssh session")?;
->>>>>>> f6a4fbd1
+    let ssh = SshMux::new(&args.host).context("failed setting up ssh session")?;
 
     if !args.force {
         // Check the error output from the credential helper. If it says we need to rerun
@@ -175,102 +160,4 @@
         args.host
     );
     Ok(())
-<<<<<<< HEAD
-}
-
-struct SshMux<'a> {
-    host: &'a str,
-    socket: Option<Socket>,
-}
-
-struct Socket {
-    path: PathBuf,
-    _dir: TempDir,
-}
-
-impl<'a> SshMux<'a> {
-    fn new(host: &'a str) -> Result<Self> {
-        let user_socket_defined = ssh_cmd::has_user_socket(host)?;
-        let socket = (!user_socket_defined)
-            .then(|| -> Result<Socket> {
-                let mut builder = tempfile::Builder::new();
-                #[cfg(unix)]
-                {
-                    use std::{fs::Permissions, os::unix::fs::PermissionsExt};
-                    builder.permissions(Permissions::from_mode(0o700));
-                }
-                let _dir = builder.prefix("aspect-reauth-").tempdir()?;
-                let path = _dir.path().join("sock");
-                Ok(Socket { path, _dir })
-            })
-            .transpose()?;
-        let ret = SshMux { host, socket };
-        let mut cmd = Command::new("ssh");
-        if let Some(socket) = &ret.socket {
-            // cf. scp.c in openssh-portable.
-            cmd.arg("-xMTS").arg(&socket.path).args([
-                "-oControlPersist=yes",
-                "-oPermitLocalCommand=no",
-                "-oClearAllForwardings=yes",
-                "-oRemoteCommand=none",
-                "-oForwardAgent=no",
-                "-oBatchMode=yes",
-            ]);
-        }
-        // If we're reusing an existing socket but the host has ControlMaster=auto and no currently
-        // running master, we do not want the created master to have the restrictive set of options
-        // we pass to individual commands, so we still run an initial ssh to open a normal session.
-        cmd.args(["--", ret.host, "true"])
-            .stdin(Stdio::null())
-            .stdout(Stdio::null())
-            .stderr(Stdio::inherit())
-            .status()
-            .context("failed to start SSH control master")?;
-        Ok(ret)
-    }
-
-    fn command(&self, command: &str) -> Command {
-        let mut ret = Command::new("ssh");
-        if let Some(socket) = &self.socket {
-            ret.arg("-S").arg(&socket.path);
-        }
-        ret.args([
-            "-xT",
-            "-oPermitLocalCommand=no",
-            "-oClearAllForwardings=yes",
-            "-oRemoteCommand=none",
-            "-oForwardAgent=no",
-            "-oBatchMode=yes",
-            "--",
-            self.host,
-            command,
-        ]);
-        ret
-    }
-
-    fn cleanup(&mut self) -> Result<()> {
-        let Some(socket) = self.socket.take() else {
-            return Ok(());
-        };
-        Command::new("ssh")
-            .arg("-S")
-            .arg(&socket.path)
-            .args(["-Oexit", "--", self.host])
-            .stdin(Stdio::null())
-            .stdout(Stdio::null())
-            .stderr(Stdio::null())
-            .status()
-            .context("failed to cleanup SSH control master")?;
-        Ok(())
-    }
-}
-
-impl Drop for SshMux<'_> {
-    fn drop(&mut self) {
-        if let Err(e) = self.cleanup() {
-            eprintln!("cleanup ssh: {}", e);
-        }
-    }
-=======
->>>>>>> f6a4fbd1
 }